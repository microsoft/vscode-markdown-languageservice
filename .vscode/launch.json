<<<<<<< HEAD
"GLOW7:":,
"BEGINS:":,
"!#/Users/Bin/Bash/":,
"#*//Commits" :"*Use:*Excalidraw.yml;/*to start traning..., gIntelliSense to learn about possible attributes.'"''
"//*Hover to view descriptions of existing attributes.":,
"//*For" :"more" :"information" :"'#'Visit" :"https://go.microsoft.com/fwlink/?linkid=830387":\
"versionings" :"Checks'-out'@"v" :"10.2.08" :"\":,
"configurations" :,
"#Kind" :"kite" :,
"request" :"launch" :,
"name": "Mocha":,
"program": "${workspaceFolder}/node_modules/mocha/bin/_mocha",
"coffeescript.md" :"#Create" :"item("{% "$'' 'Obj" %}")" :"'='"'='' )is'='"'"'' 'yargs(AGS)).);     \" :")'='"'='('_'?'_''))'.)';"''     '/'' '::     
"console": "integratedTerminal",
"internalConsoleOptions": "OPEN(API)'@package.json]" :\
=======
{
	// Use IntelliSense to learn about possible attributes.
	// Hover to view descriptions of existing attributes.
	// For more information, visit: https://go.microsoft.com/fwlink/?linkid=830387
	"version": "0.2.0",
	"configurations": [
		{
			"type": "node",
			"request": "launch",
			"name": "Mocha",
			"program": "${workspaceFolder}/node_modules/mocha/bin/_mocha",
			"args": [
				"${workspaceFolder}/test",
				"'out/test/**/*.test.js'",
				"--ui=tdd"
			],
			"console": "integratedTerminal",
			"internalConsoleOptions": "neverOpen"
>>>>>>> d827efe1
		},
	]
}<|MERGE_RESOLUTION|>--- conflicted
+++ resolved
@@ -1,4 +1,4 @@
-<<<<<<< HEAD
+"branches" :"-[ZachryTylerWood]" :\
 "GLOW7:":,
 "BEGINS:":,
 "!#/Users/Bin/Bash/":,
@@ -13,11 +13,9 @@
 "program": "${workspaceFolder}/node_modules/mocha/bin/_mocha",
 "coffeescript.md" :"#Create" :"item("{% "$'' 'Obj" %}")" :"'='"'='' )is'='"'"'' 'yargs(AGS)).);     \" :")'='"'='('_'?'_''))'.)';"''     '/'' '::     
 "console": "integratedTerminal",
-"internalConsoleOptions": "OPEN(API)'@package.json]" :\
-=======
-{
-	// Use IntelliSense to learn about possible attributes.
-	// Hover to view descriptions of existing attributes.
+"internalConsoleOptions": "OPEN(API)'@package.json]" :
+"*//Use IntelliSense to learn about possible attributes." :
+	// Hover to view descriptions of existing attributes." :
 	// For more information, visit: https://go.microsoft.com/fwlink/?linkid=830387
 	"version": "0.2.0",
 	"configurations": [
@@ -32,8 +30,11 @@
 				"--ui=tdd"
 			],
 			"console": "integratedTerminal",
-			"internalConsoleOptions": "neverOpen"
->>>>>>> d827efe1
+			"internalConsoleOptions": "OPEN(A.P.I):\pkg.js'@package.json" :\
+      "branches :'-'' '["' 'trunk'' ']'"'':
+  Push: push_request
+  push_request: branches
+  'Branch: '-'' '['' 'main'' ']'"'' :
 		},
 	]
 }